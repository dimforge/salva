#![allow(dead_code)]

#[cfg(target_arch = "wasm32")]
use wasm_bindgen::prelude::*;

use inflector::Inflector;

use rapier_testbed3d::{Testbed, TestbedApp};
use std::cmp::Ordering;

mod basic3;
mod custom_forces3;
mod elasticity3;
mod faucet3;
mod heightfield3;
mod surface_tension3;

fn demo_name_from_command_line() -> Option<String> {
    let mut args = std::env::args();

    while let Some(arg) = args.next() {
        if &arg[..] == "--example" {
            return args.next();
        }
    }

    None
}

<<<<<<< HEAD
#[cfg(any(target_arch = "wasm32"))]
=======
#[cfg(target_arch = "wasm32")]
>>>>>>> 1b57c18d
fn demo_name_from_url() -> Option<String> {
    None
    //    let window = stdweb::web::window();
    //    let hash = window.location()?.search().ok()?;
    //    if hash.len() > 0 {
    //        Some(hash[1..].to_string())
    //    } else {
    //        None
    //    }
}

<<<<<<< HEAD
#[cfg(not(any(target_arch = "wasm32")))]
=======
#[cfg(not(target_arch = "wasm32"))]
>>>>>>> 1b57c18d
fn demo_name_from_url() -> Option<String> {
    None
}

#[cfg_attr(target_arch = "wasm32", wasm_bindgen(start))]
pub fn main() {
    let demo = demo_name_from_command_line()
        .or_else(|| demo_name_from_url())
        .unwrap_or(String::new())
        .to_camel_case();

    let mut builders: Vec<(_, fn(&mut Testbed))> = vec![
        ("Basic", basic3::init_world),
        ("Height field", heightfield3::init_world),
        ("Custom Forces", custom_forces3::init_world),
        ("Elasticity", elasticity3::init_world),
        ("Faucet", faucet3::init_world), //FIXME: bug with adding & removing particles
        ("Surface tension", surface_tension3::init_world),
    ];

    // Lexicographic sort, with stress tests moved at the end of the list.
    builders.sort_by(|a, b| match (a.0.starts_with("("), b.0.starts_with("(")) {
        (true, true) | (false, false) => a.0.cmp(b.0),
        (true, false) => Ordering::Greater,
        (false, true) => Ordering::Less,
    });

    let i = builders
        .iter()
        .position(|builder| builder.0.to_camel_case().as_str() == demo.as_str())
        .unwrap_or(0);

    let testbed = TestbedApp::from_builders(i, builders);
    testbed.run()
}<|MERGE_RESOLUTION|>--- conflicted
+++ resolved
@@ -27,11 +27,7 @@
     None
 }
 
-<<<<<<< HEAD
-#[cfg(any(target_arch = "wasm32"))]
-=======
 #[cfg(target_arch = "wasm32")]
->>>>>>> 1b57c18d
 fn demo_name_from_url() -> Option<String> {
     None
     //    let window = stdweb::web::window();
@@ -43,11 +39,7 @@
     //    }
 }
 
-<<<<<<< HEAD
-#[cfg(not(any(target_arch = "wasm32")))]
-=======
 #[cfg(not(target_arch = "wasm32"))]
->>>>>>> 1b57c18d
 fn demo_name_from_url() -> Option<String> {
     None
 }
