[package]
name = "salva2d"
version = "0.9.0"
authors = ["Sébastien Crozet <developer@crozet.re>"]
description = "2-dimensional particle-based fluid dynamics in Rust."
documentation = "https://salva.rs/docs"
homepage = "https://salva.rs"
repository = "https://github.com/dimforge/salva"
readme = "README.md"
categories = [
    "science",
    "game-development",
    "mathematics",
    "simulation",
    "wasm",
]
keywords = ["physics", "dynamics", "particles", "fluids", "SPH"]
license = "Apache-2.0"
edition = "2021"

[lints]
workspace = true

[badges]
maintenance = { status = "actively-developed" }

[features]
default = ["dim2"]
dim2 = []
parallel = ["rayon"]
sampling = ["rapier"]
rapier = ["parry", "rapier2d"]
rapier-testbed = ["rapier", "rapier_testbed2d", "graphics"]
rapier-harness = ["rapier-testbed"]
parry = ["parry2d"]
wasm-bindgen = ["rapier2d/wasm-bindgen"]
graphics = ["bevy", "bevy_egui"]
<<<<<<< HEAD
=======

[lints]
rust.unexpected_cfgs = { level = "warn", check-cfg = [
    'cfg(feature, values("dim3"))',
] }
>>>>>>> 1b57c18d

[lib]
name = "salva2d"
path = "../../src/lib.rs"
required-features = ["dim2"]

[dependencies]
approx = "0.5"
num-traits = "0.2"
fnv = "1.0"
itertools = "0.13"
generational-arena = "0.2"
instant = { version = "0.1", features = ["now"] }
rayon = { version = "1.8", optional = true }

nalgebra = "0.33"
parry2d = { version = "0.17", optional = true }
rapier2d = { version = "0.22", optional = true }
rapier_testbed2d = { version = "0.22", optional = true }

bevy_egui = { version = "0.29", features = ["immutable_ctx"], optional = true }

[target.'cfg(not(target_arch = "wasm32"))'.dependencies]
<<<<<<< HEAD
bevy = { version = "0.14", default-features = false, features = [
=======
bevy = { version = "0.13.2", default-features = false, features = [
>>>>>>> 1b57c18d
    "bevy_winit",
    "bevy_render",
    "x11",
], optional = true }

# Dependencies for WASM only.
[target.'cfg(target_arch = "wasm32")'.dependencies]
<<<<<<< HEAD
bevy = { version = "0.14", default-features = false, features = [
=======
bevy = { version = "0.13", default-features = false, features = [
>>>>>>> 1b57c18d
    "bevy_winit",
    "bevy_render",
], optional = true }<|MERGE_RESOLUTION|>--- conflicted
+++ resolved
@@ -19,7 +19,9 @@
 edition = "2021"
 
 [lints]
-workspace = true
+rust.unexpected_cfgs = { level = "warn", check-cfg = [
+    'cfg(feature, values("dim3"))',
+] }
 
 [badges]
 maintenance = { status = "actively-developed" }
@@ -35,14 +37,6 @@
 parry = ["parry2d"]
 wasm-bindgen = ["rapier2d/wasm-bindgen"]
 graphics = ["bevy", "bevy_egui"]
-<<<<<<< HEAD
-=======
-
-[lints]
-rust.unexpected_cfgs = { level = "warn", check-cfg = [
-    'cfg(feature, values("dim3"))',
-] }
->>>>>>> 1b57c18d
 
 [lib]
 name = "salva2d"
@@ -66,11 +60,7 @@
 bevy_egui = { version = "0.29", features = ["immutable_ctx"], optional = true }
 
 [target.'cfg(not(target_arch = "wasm32"))'.dependencies]
-<<<<<<< HEAD
 bevy = { version = "0.14", default-features = false, features = [
-=======
-bevy = { version = "0.13.2", default-features = false, features = [
->>>>>>> 1b57c18d
     "bevy_winit",
     "bevy_render",
     "x11",
@@ -78,11 +68,7 @@
 
 # Dependencies for WASM only.
 [target.'cfg(target_arch = "wasm32")'.dependencies]
-<<<<<<< HEAD
 bevy = { version = "0.14", default-features = false, features = [
-=======
-bevy = { version = "0.13", default-features = false, features = [
->>>>>>> 1b57c18d
     "bevy_winit",
     "bevy_render",
 ], optional = true }